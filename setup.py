#!/usr/bin/env python3

import sys
import os

from setuptools import setup, Extension

from src.rdiff_backup import Version

version_string = Version.version

if sys.version_info[:2] < (3, 5):
    print("Sorry, rdiff-backup requires version 3.5 or later of Python")
    sys.exit(1)

# Defaults
lflags_arg = []
libname = ["rsync"]
incdir_list = libdir_list = None
extra_options = {}

if os.name == "posix" or os.name == "nt":
    LIBRSYNC_DIR = os.environ.get("LIBRSYNC_DIR", "")
    LFLAGS = os.environ.get("LFLAGS", [])
    LIBS = os.environ.get("LIBS", [])

    # Handle --librsync-dir=[PATH] and --lflags=[FLAGS]
    args = sys.argv[:]
    for arg in args:
        if arg.startswith("--librsync-dir="):
            LIBRSYNC_DIR = arg.split("=")[1]
            sys.argv.remove(arg)
        elif arg.startswith("--lflags="):
            LFLAGS = arg.split("=")[1].split()
            sys.argv.remove(arg)
        elif arg.startswith("--libs="):
            LIBS = arg.split("=")[1].split()
            sys.argv.remove(arg)

        if LFLAGS or LIBS:
            lflags_arg = LFLAGS + LIBS

        if LIBRSYNC_DIR:
            incdir_list = [os.path.join(LIBRSYNC_DIR, "include")]
            libdir_list = [os.path.join(LIBRSYNC_DIR, "lib")]
        if "-lrsync" in LIBS:
            libname = []

<<<<<<< HEAD
setup(name="rdiff-backup",
	  version=version_string,
	  description="Local/remote mirroring+incremental backup",
	  author="The rdiff-backup project",
	  author_email="rdiff-backup-users@nongnu.org",
	  url="https://rdiff-backup.net/",
	  packages = ['rdiff_backup'],
	  package_dir={'':'src'},  # tell distutils packages are under src
	  ext_modules = [Extension("rdiff_backup.C", ["src/cmodule.c"]),
                         Extension("rdiff_backup._librsync", ["src/_librsyncmodule.c"],
                                           include_dirs=incdir_list,
                                           library_dirs=libdir_list,
                                           libraries=libname,
                                           extra_link_args=lflags_arg)],
	  scripts = ['rdiff-backup', 'rdiff-backup-statistics'],
	  data_files = [('share/man/man1', ['docs/rdiff-backup.1', 'docs/rdiff-backup-statistics.1']),
					('share/doc/rdiff-backup-%s' % (version_string,),
					 ['CHANGELOG', 'COPYING', 'README.md',
                                          'docs/FAQ.md', 'docs/examples.md', 'docs/DEVELOP.md'])],
					**extra_options)
=======
setup(
    name="rdiff-backup",
    version=version_string,
    description="Local/remote mirroring+incremental backup",
    author="The rdiff-backup project",
    author_email="rdiff-backup-users@nongnu.org",
    url="https://rdiff-backup.net/",
    packages=["rdiff_backup"],
    package_dir={"": "src"},  # tell distutils packages are under src
    ext_modules=[
        Extension("rdiff_backup.C", ["src/cmodule.c"]),
        Extension(
            "rdiff_backup._librsync",
            ["src/_librsyncmodule.c"],
            include_dirs=incdir_list,
            library_dirs=libdir_list,
            libraries=libname,
            extra_link_args=lflags_arg,
        ),
    ],
    scripts=["rdiff-backup", "rdiff-backup-statistics"],
    data_files=[
        ("share/man/man1", ["rdiff-backup.1", "rdiff-backup-statistics.1"]),
        (
            "share/doc/rdiff-backup-%s" % (version_string,),
            [
                "CHANGELOG",
                "COPYING",
                "README.md",
                "FAQ.html",
                "examples.html",
                "DEVELOP.md",
            ],
        ),
    ],
    **extra_options
)
>>>>>>> 38451eb2
<|MERGE_RESOLUTION|>--- conflicted
+++ resolved
@@ -46,28 +46,6 @@
         if "-lrsync" in LIBS:
             libname = []
 
-<<<<<<< HEAD
-setup(name="rdiff-backup",
-	  version=version_string,
-	  description="Local/remote mirroring+incremental backup",
-	  author="The rdiff-backup project",
-	  author_email="rdiff-backup-users@nongnu.org",
-	  url="https://rdiff-backup.net/",
-	  packages = ['rdiff_backup'],
-	  package_dir={'':'src'},  # tell distutils packages are under src
-	  ext_modules = [Extension("rdiff_backup.C", ["src/cmodule.c"]),
-                         Extension("rdiff_backup._librsync", ["src/_librsyncmodule.c"],
-                                           include_dirs=incdir_list,
-                                           library_dirs=libdir_list,
-                                           libraries=libname,
-                                           extra_link_args=lflags_arg)],
-	  scripts = ['rdiff-backup', 'rdiff-backup-statistics'],
-	  data_files = [('share/man/man1', ['docs/rdiff-backup.1', 'docs/rdiff-backup-statistics.1']),
-					('share/doc/rdiff-backup-%s' % (version_string,),
-					 ['CHANGELOG', 'COPYING', 'README.md',
-                                          'docs/FAQ.md', 'docs/examples.md', 'docs/DEVELOP.md'])],
-					**extra_options)
-=======
 setup(
     name="rdiff-backup",
     version=version_string,
@@ -90,19 +68,18 @@
     ],
     scripts=["rdiff-backup", "rdiff-backup-statistics"],
     data_files=[
-        ("share/man/man1", ["rdiff-backup.1", "rdiff-backup-statistics.1"]),
+        ("share/man/man1", ["docs/rdiff-backup.1", "docs/rdiff-backup-statistics.1"]),
         (
             "share/doc/rdiff-backup-%s" % (version_string,),
             [
                 "CHANGELOG",
                 "COPYING",
                 "README.md",
-                "FAQ.html",
-                "examples.html",
-                "DEVELOP.md",
+                "docs/FAQ.html",
+                "docs/examples.html",
+                "docs/DEVELOP.md",
             ],
         ),
     ],
     **extra_options
-)
->>>>>>> 38451eb2
+)