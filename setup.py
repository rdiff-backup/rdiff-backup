#!/usr/bin/env python3

import sys
import os
import time

from setuptools import setup, Extension, Command
import setuptools.command.build_py

from src.rdiff_backup import Version

version_string = Version.version

# Defaults
lflags_arg = []
libname = ["rsync"]
incdir_list = libdir_list = None

if os.name == "posix" or os.name == "nt":
    LIBRSYNC_DIR = os.environ.get("LIBRSYNC_DIR", "")
    LFLAGS = os.environ.get("LFLAGS", [])
    LIBS = os.environ.get("LIBS", [])

    # Handle --librsync-dir=[PATH] and --lflags=[FLAGS]
    args = sys.argv[:]
    for arg in args:
        if arg.startswith("--librsync-dir="):
            LIBRSYNC_DIR = arg.split("=")[1]
            sys.argv.remove(arg)
        elif arg.startswith("--lflags="):
            LFLAGS = arg.split("=")[1].split()
            sys.argv.remove(arg)
        elif arg.startswith("--libs="):
            LIBS = arg.split("=")[1].split()
            sys.argv.remove(arg)

        if LFLAGS or LIBS:
            lflags_arg = LFLAGS + LIBS

        if LIBRSYNC_DIR:
            incdir_list = [os.path.join(LIBRSYNC_DIR, "include")]
            libdir_list = [os.path.join(LIBRSYNC_DIR, "lib")]
        if "-lrsync" in LIBS:
            libname = []

<<<<<<< HEAD
replacement_dict = {
    "version": version_string,
    "month_year": time.strftime("%B %Y", time.localtime(time.time()))
}
template_files = (
    ("tools/rdiff-backup.spec.template", "build/rdiff-backup.spec"),
    ("tools/rdiff-backup.spec.template-fedora", "build/rdiff-backup.fedora.spec"),
    ("docs/rdiff-backup.1", "build/rdiff-backup.1"),
    ("docs/rdiff-backup-statistics.1", "build/rdiff-backup-statistics.1"),
)

if any(map(lambda x: x.startswith('build') or x.startswith('bdist') or x.startswith('install'),
           sys.argv)):
    for template in template_files:
        os.makedirs(os.path.dirname(template[1]), exist_ok=True)
        with open(template[0], "r") as infp, open(template[1], "w") as outfp:
            for line in infp:
                if ("{{" in line):
                    for key, value in replacement_dict.items():
                        line = line.replace("{{ %s }}" % key, value)
                outfp.write(line)
=======
class build_templates(Command):
    description = 'build template files replacing {{ }} placeholders'
    user_options = [
        # The format is (long option, short option, description).
        ('template-files=', None, 'list of tuples of source template and destination files'),
        # TODO we could add the replacement dict as well but not for now
    ]
    template_files = []
    replacement_dict = {
        "version": version_string,
        "month_year": time.strftime("%B %Y", time.localtime(time.time()))
    }

    def initialize_options(self):
        """Set default values for options."""
        # Each user option must be listed here with their default value.
        # self.template_files = []
        pass

    def finalize_options(self):
        """Post-process options."""
        pass
        #if self.template_files:
        #    assert all(map(lambda x: len(x) == 2, self.template_files)), (
        #      'Each element of the list must be a tuple of source template and destination files' % self.template_files)

    def run(self):
        print(self.distribution.dump_option_dicts())
        for template in self.template_files:
            os.makedirs(os.path.dirname(template[1]), exist_ok=True)
            with open(template[0], "r") as infp, open(template[1], "w") as outfp:
                for line in infp:
                    if ("{{" in line):
                        for key, value in self.replacement_dict.items():
                            line = line.replace("{{ %s }}" % key, value)
                    outfp.write(line)


class build_py(setuptools.command.build_py.build_py):
  """Inject our build sub-command in the build step"""

  def run(self):
    self.run_command('build_templates')
    setuptools.command.build_py.build_py.run(self)

>>>>>>> dc6c9ee4

setup(
    name="rdiff-backup",
    version=version_string,
    description="Local/remote mirroring+incremental backup",
    author="The rdiff-backup project",
    author_email="rdiff-backup-users@nongnu.org",
    url="https://rdiff-backup.net/",
    python_requires='~=3.5',
    packages=["rdiff_backup"],
    package_dir={"": "src"},  # tell distutils packages are under src
    ext_modules=[
        Extension("rdiff_backup.C", ["src/cmodule.c"]),
        Extension(
            "rdiff_backup._librsync",
            ["src/_librsyncmodule.c"],
            include_dirs=incdir_list,
            library_dirs=libdir_list,
            libraries=libname,
            extra_link_args=lflags_arg,
        ),
    ],
    scripts=["src/rdiff-backup", "src/rdiff-backup-statistics"],
    data_files=[
        ("share/man/man1", ["build/rdiff-backup.1", "build/rdiff-backup-statistics.1"]),
        (
            "share/doc/rdiff-backup-%s" % (version_string,),
            [
                "CHANGELOG",
                "COPYING",
                "README.md",
                "docs/FAQ.md",
                "docs/examples.md",
                "docs/DEVELOP.md",
                "docs/Windows-README.md",
            ],
        ),
        ("share/bash-completion/completions", ["tools/bash-completion/rdiff-backup"]),
    ],
    build_templates={ 'template_files' : (
        ("tools/rdiff-backup.spec.template", "build/rdiff-backup.spec"),
        ("tools/rdiff-backup.spec.template-fedora", "build/rdiff-backup.fedora.spec"),
        ("docs/rdiff-backup.1", "build/rdiff-backup.1"),
        ("docs/rdiff-backup-statistics.1", "build/rdiff-backup-statistics.1"),
    )},
    cmdclass={
        'build_templates': build_templates,
        'build_py': build_py,
    },
)<|MERGE_RESOLUTION|>--- conflicted
+++ resolved
@@ -43,29 +43,6 @@
         if "-lrsync" in LIBS:
             libname = []
 
-<<<<<<< HEAD
-replacement_dict = {
-    "version": version_string,
-    "month_year": time.strftime("%B %Y", time.localtime(time.time()))
-}
-template_files = (
-    ("tools/rdiff-backup.spec.template", "build/rdiff-backup.spec"),
-    ("tools/rdiff-backup.spec.template-fedora", "build/rdiff-backup.fedora.spec"),
-    ("docs/rdiff-backup.1", "build/rdiff-backup.1"),
-    ("docs/rdiff-backup-statistics.1", "build/rdiff-backup-statistics.1"),
-)
-
-if any(map(lambda x: x.startswith('build') or x.startswith('bdist') or x.startswith('install'),
-           sys.argv)):
-    for template in template_files:
-        os.makedirs(os.path.dirname(template[1]), exist_ok=True)
-        with open(template[0], "r") as infp, open(template[1], "w") as outfp:
-            for line in infp:
-                if ("{{" in line):
-                    for key, value in replacement_dict.items():
-                        line = line.replace("{{ %s }}" % key, value)
-                outfp.write(line)
-=======
 class build_templates(Command):
     description = 'build template files replacing {{ }} placeholders'
     user_options = [
@@ -110,8 +87,6 @@
   def run(self):
     self.run_command('build_templates')
     setuptools.command.build_py.build_py.run(self)
-
->>>>>>> dc6c9ee4
 
 setup(
     name="rdiff-backup",
