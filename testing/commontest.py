--- conflicted
+++ resolved
@@ -251,7 +251,6 @@
     Main._misc_setup([src_rp, dest_rp])
 
 
-<<<<<<< HEAD
 def _hardlink_rorp_eq(src_rorp, dest_rorp):
     """Compare two files for hardlink equality, encompassing being hard-linked,
     having the same hashsum, and the same number of link counts."""
@@ -311,7 +310,7 @@
     if not dest_rorp:
         Log("Dest rorp missing: %s" % str(src_rorp), 3)
         return False
-    if not src_rorp.equal_verbose(dest_rorp,
+    if not src_rorp._equal_verbose(dest_rorp,
                                   compare_ownership=compare_ownership):
         return False
     if compare_hardlinks and not _hardlink_rorp_eq(src_rorp, dest_rorp):
@@ -368,115 +367,6 @@
     specified.
 
     """
-=======
-def CompareRecursive(src_rp,
-                     dest_rp,
-                     compare_hardlinks=1,
-                     equality_func=None,
-                     exclude_rbdir=1,
-                     ignore_tmp_files=None,
-                     compare_ownership=0,
-                     compare_eas=0,
-                     compare_acls=0):
-    """Compare src_rp and dest_rp, which can be directories
-
-    This only compares file attributes, not the actual data.  This
-    will overwrite the hardlink dictionaries if compare_hardlinks is
-    specified.
-
-    """
-
-    def get_selection_functions():
-        """Return generators of files in source, dest"""
-        src_rp.setdata()
-        dest_rp.setdata()
-        src_select = selection.Select(src_rp)
-        dest_select = selection.Select(dest_rp)
-
-        if ignore_tmp_files:
-            # Ignoring temp files can be useful when we want to check the
-            # correctness of a backup which aborted in the middle.  In
-            # these cases it is OK to have tmp files lying around.
-            src_select._add_selection_func(
-                src_select._regexp_get_sf(".*rdiff-backup.tmp.[^/]+$", 0))
-            dest_select._add_selection_func(
-                dest_select._regexp_get_sf(".*rdiff-backup.tmp.[^/]+$", 0))
-
-        if exclude_rbdir:  # Exclude rdiff-backup-data directory
-            src_select.parse_rbdir_exclude()
-            dest_select.parse_rbdir_exclude()
-
-        return src_select.set_iter(), dest_select.set_iter()
-
-    def hardlink_rorp_eq(src_rorp, dest_rorp):
-        Hardlink.add_rorp(dest_rorp)
-        Hardlink.add_rorp(src_rorp, dest_rorp)
-        rorp_eq = Hardlink.rorp_eq(src_rorp, dest_rorp)
-        if not src_rorp.isreg() or not dest_rorp.isreg() or src_rorp.getnumlinks() == dest_rorp.getnumlinks() == 1:
-            if not rorp_eq:
-                Log("Hardlink compare error with when no links exist exist", 3)
-                Log("%s: %s" % (src_rorp.index, Hardlink._get_inode_key(src_rorp)), 3)
-                Log("%s: %s" % (dest_rorp.index, Hardlink._get_inode_key(dest_rorp)), 3)
-                return 0
-        elif src_rorp.getnumlinks() > 1 and not Hardlink.is_linked(src_rorp):
-            if rorp_eq:
-                Log("Hardlink compare error with first linked src_rorp and no dest_rorp sha1", 3)
-                Log("%s: %s" % (src_rorp.index, Hardlink._get_inode_key(src_rorp)), 3)
-                Log("%s: %s" % (dest_rorp.index, Hardlink._get_inode_key(dest_rorp)), 3)
-                return 0
-            hash.compute_sha1(dest_rorp)
-            rorp_eq = Hardlink.rorp_eq(src_rorp, dest_rorp)
-            if src_rorp.getnumlinks() != dest_rorp.getnumlinks():
-                if rorp_eq:
-                    Log("Hardlink compare error with first linked src_rorp, with dest_rorp sha1, and with differing link counts", 3)
-                    Log("%s: %s" % (src_rorp.index, Hardlink._get_inode_key(src_rorp)), 3)
-                    Log("%s: %s" % (dest_rorp.index, Hardlink._get_inode_key(dest_rorp)), 3)
-                    return 0
-            elif not rorp_eq:
-                Log("Hardlink compare error with first linked src_rorp, with dest_rorp sha1, and with equal link counts", 3)
-                Log("%s: %s" % (src_rorp.index, Hardlink._get_inode_key(src_rorp)), 3)
-                Log("%s: %s" % (dest_rorp.index, Hardlink._get_inode_key(dest_rorp)), 3)
-                return 0
-        elif src_rorp.getnumlinks() != dest_rorp.getnumlinks():
-            if rorp_eq:
-                Log("Hardlink compare error with non-first linked src_rorp and with differing link counts", 3)
-                Log("%s: %s" % (src_rorp.index, Hardlink._get_inode_key(src_rorp)), 3)
-                Log("%s: %s" % (dest_rorp.index, Hardlink._get_inode_key(dest_rorp)), 3)
-                return 0
-        elif not rorp_eq:
-            Log("Hardlink compare error with non-first linked src_rorp and with equal link counts", 3)
-            Log("%s: %s" % (src_rorp.index, Hardlink._get_inode_key(src_rorp)), 3)
-            Log("%s: %s" % (dest_rorp.index, Hardlink._get_inode_key(dest_rorp)), 3)
-            return 0
-        Hardlink.del_rorp(src_rorp)
-        Hardlink.del_rorp(dest_rorp)
-        return 1
-
-    def equality_func(src_rorp, dest_rorp):
-        """Combined eq func returns true if two files compare same"""
-        if not src_rorp:
-            Log("Source rorp missing: %s" % str(dest_rorp), 3)
-            return 0
-        if not dest_rorp:
-            Log("Dest rorp missing: %s" % str(src_rorp), 3)
-            return 0
-        if not src_rorp._equal_verbose(dest_rorp,
-                                       compare_ownership=compare_ownership):
-            return 0
-        if compare_hardlinks and not hardlink_rorp_eq(src_rorp, dest_rorp):
-            return 0
-        if compare_eas and not eas_acls._ea_compare_rps(src_rorp, dest_rorp):
-            Log(
-                "Different EAs in files %s and %s" %
-                (src_rorp.get_indexpath(), dest_rorp.get_indexpath()), 3)
-            return 0
-        if compare_acls and not eas_acls._acl_compare_rps(src_rorp, dest_rorp):
-            Log(
-                "Different ACLs in files %s and %s" %
-                (src_rorp.get_indexpath(), dest_rorp.get_indexpath()), 3)
-            return 0
-        return 1
->>>>>>> 8b42215f
 
     Log(
         "Comparing %s and %s, hardlinks %s, eas %s, acls %s" %
@@ -497,44 +387,6 @@
             return 0
     return 1
 
-<<<<<<< HEAD
-=======
-    def rbdir_equal(src_rorp, dest_rorp):
-        """Like hardlink_equal, but make allowances for data directories"""
-        if not src_rorp.index and not dest_rorp.index:
-            return 1
-        if (src_rorp.index and src_rorp.index[0] == 'rdiff-backup-data' and src_rorp.index == dest_rorp.index):
-            # Don't compare dirs - they don't carry significant info
-            if dest_rorp.isdir() and src_rorp.isdir():
-                return 1
-            if dest_rorp.isreg() and src_rorp.isreg():
-                # Don't compare gzipped files because it is apparently
-                # non-deterministic.
-                if dest_rorp.index[-1].endswith('gz'):
-                    return 1
-                # Don't compare .missing increments because they don't matter
-                if dest_rorp.index[-1].endswith('.missing'):
-                    return 1
-        if compare_eas and not eas_acls._ea_compare_rps(src_rorp, dest_rorp):
-            Log("Different EAs in files %s and %s" %
-                (src_rorp.get_indexpath(), dest_rorp.get_indexpath()))
-            return None
-        if compare_acls and not eas_acls._acl_compare_rps(src_rorp, dest_rorp):
-            Log(
-                "Different ACLs in files %s and %s" %
-                (src_rorp.get_indexpath(), dest_rorp.get_indexpath()), 3)
-            return None
-        if compare_hardlinks:
-            if Hardlink.rorp_eq(src_rorp, dest_rorp):
-                return 1
-        elif src_rorp._equal_verbose(dest_rorp,
-                                     compare_ownership=compare_ownership):
-            return 1
-        Log("%s: %s" % (src_rorp.index, Hardlink._get_inode_key(src_rorp)), 3)
-        Log("%s: %s" % (dest_rorp.index, Hardlink._get_inode_key(dest_rorp)), 3)
-        return None
-
->>>>>>> 8b42215f
 
 def reset_hardlink_dicts():
     """Clear the hardlink dictionaries"""
@@ -632,13 +484,8 @@
 
         InternalMirror(source_local, dest_local, dirname, dest_dirname)
         _reset_connections(src_rp, dest_rp)
-<<<<<<< HEAD
         assert compare_recursive(src_rp, dest_rp, compare_hardlinks)
     Main.force = old_force_val
-=======
-        assert CompareRecursive(src_rp, dest_rp, compare_hardlinks)
-    Main._force = old_force_val
->>>>>>> 8b42215f
 
 
 def raise_interpreter(use_locals=None):
