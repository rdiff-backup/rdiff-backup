--- conflicted
+++ resolved
@@ -331,41 +331,11 @@
         else:
             sourcesize = int(sourcesize_str)
 
-<<<<<<< HEAD
         incsize_str = match.group(5)
         if incsize_str == b"NA":
             incsize = 0
         else:
             incsize = int(incsize_str)
-=======
-        """
-        root = next(fs_iter)
-        if root.nametuple != ():
-            raise RuntimeException(
-                "Name tuple of root should be empty but is {name}.".format(
-                    name=root.nametuple))
-        stack = [root]
-        try:
-            fs = next(fs_iter)
-        except StopIteration:
-            yield root
-            return
-
-        while 1:
-            if fs and fs.is_child(stack[-1]):
-                stack.append(fs)
-                try:
-                    fs = next(fs_iter)
-                except StopIteration:
-                    fs = None
-            else:
-                expired = stack.pop()
-                yield expired
-                if not stack:
-                    return
-                else:
-                    stack[-1].add_child(expired)
->>>>>>> 0bd947d3
 
         yield FileStat(nametuple, int(match.group(2)), sourcesize, incsize)
 
@@ -384,7 +354,10 @@
 
     """
     root = next(fs_iter)
-    assert root.nametuple == (), root
+    if root.nametuple != ():
+        raise RuntimeException(
+            "Name tuple of root should be empty but is {name}.".format(
+                name=root.nametuple))
     stack = [root]
     try:
         fs = next(fs_iter)
