--- conflicted
+++ resolved
@@ -26,10 +26,8 @@
 # Jekyll static sites
 _site/
 
-<<<<<<< HEAD
-# coverage files
+# test coverage files
 .coverage*
-=======
+
 # Profiling information
-mprofile_*.dat
->>>>>>> e9b503cd
+mprofile_*.dat