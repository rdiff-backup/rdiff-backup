# tox (https://tox.readthedocs.io/) is a tool for running tests
# in multiple virtualenvs. This configuration file will run the
# test suite on all supported python versions. To use it, "pip install tox"
# and then run "tox" from this directory.

# Configuration file for quick / short tests.
# Use tox_slow.ini for longer running tests.

[tox]
envlist = py35, py36, py37, py38, flake8

[testenv]
# make sure those variables are passed down; you should define 
# either explicitly the RDIFF_TEST_* variables or rely on the current
# user being correctly identified (which might not happen in a container)
passenv = RDIFF_TEST_* RDIFF_BACKUP_*
setenv =
# paths for coverage must be absolute so that sub-processes find them
# even if they're started from another location.
	COVERAGE_FILE = {envlogdir}/coverage.sqlite
	COVERAGE_PROCESS_START = {toxinidir}/tox.ini
deps =
	importlib-metadata ~= 1.0 ; python_version < "3.8"
	pyxattr
	pylibacl
	coverage
# whitelist_externals =
commands_pre =
	rdiff-backup --version
# must be the first command to setup the test environment
	python testing/commontest.py
	coverage erase
# write the hook file which will make sure that coverage is loaded
# also for sub-processes, like for "client/server" rdiff-backup
	python -c 'with open("{envsitepackagesdir}/coverage.pth","w") as fd: fd.write("import coverage; coverage.process_startup()\n")'
commands =
	coverage run testing/ctest.py
	coverage run testing/timetest.py
	coverage run testing/librsynctest.py
	coverage run testing/statisticstest.py
	coverage run testing/user_grouptest.py
	coverage run testing/setconnectionstest.py
	coverage run testing/iterfiletest.py
	coverage run testing/longnametest.py
	coverage run testing/robusttest.py
	coverage run testing/connectiontest.py
	coverage run testing/incrementtest.py
	coverage run testing/hardlinktest.py
	coverage run testing/eas_aclstest.py
	coverage run testing/FilenameMappingtest.py
	coverage run testing/fs_abilitiestest.py
	coverage run testing/hashtest.py
	coverage run testing/selectiontest.py
	coverage run testing/metadatatest.py
	coverage run testing/rpathtest.py
	coverage run testing/rorpitertest.py
	coverage run testing/rdifftest.py
	coverage run testing/securitytest.py
	coverage run testing/killtest.py
	coverage run testing/backuptest.py
	coverage run testing/comparetest.py
	coverage run testing/regresstest.py
	coverage run testing/restoretest.py
	coverage run testing/cmdlinetest.py
	coverage run testing/rdiffbackupdeletetest.py
	coverage run testing/errorsrecovertest.py
# can only work on OS/X TODO later
#	coverage run testing/resourceforktest.py

# combine all coverage results and show the summary
	coverage combine
	coverage report

[testenv:flake8]
deps =
	flake8
commands_pre=
commands =
	flake8 setup.py src testing tools

[flake8]
ignore =
	E501 # line too long (86 > 79 characters)
	W503 # line break before binary operator
exclude =
<<<<<<< HEAD
    .git
    .tox
    .tox.root
    __pycache__
    build
max-complexity = 30
=======
	.git
	.tox
	.tox.root
	__pycache__
	build
max-complexity = 40

[coverage:run]
parallel = True

[coverage:report]
include =
	*/rdiff_backup/*
skip_empty = True
fail_under = 80
sort = Cover
>>>>>>> 8b42215f
<|MERGE_RESOLUTION|>--- conflicted
+++ resolved
@@ -83,20 +83,12 @@
 	E501 # line too long (86 > 79 characters)
 	W503 # line break before binary operator
 exclude =
-<<<<<<< HEAD
     .git
     .tox
     .tox.root
     __pycache__
     build
 max-complexity = 30
-=======
-	.git
-	.tox
-	.tox.root
-	__pycache__
-	build
-max-complexity = 40
 
 [coverage:run]
 parallel = True
@@ -106,5 +98,4 @@
 	*/rdiff_backup/*
 skip_empty = True
 fail_under = 80
-sort = Cover
->>>>>>> 8b42215f
+sort = Cover