# tox (https://tox.readthedocs.io/) is a tool for running tests
# in multiple virtualenvs. This configuration file will run the
# test suite on all supported python versions. To use it, "pip install tox"
# and then run "tox" from this directory.

# Configuration file for quick / short tests.
# Use tox_slow.ini for longer running tests.

[tox]
envlist = py35, py36, py37, py38, flake8

[testenv]
# make sure those variables are passed down; you should define 
# either explicitly the RDIFF_TEST_* variables or rely on the current
# user being correctly identified (which might not happen in a container)
passenv = RDIFF_TEST_* RDIFF_BACKUP_*
setenv =
# paths for coverage must be absolute so that sub-processes find them
# even if they're started from another location.
	COVERAGE_FILE = {envlogdir}/coverage.sqlite
	COVERAGE_PROCESS_START = {toxinidir}/tox.ini
deps =
	importlib-metadata ~= 1.0 ; python_version < "3.8"
	pyxattr
	pylibacl
	coverage
# whitelist_externals =
commands_pre =
	rdiff-backup --version
# must be the first command to setup the test environment
	python testing/commontest.py
	coverage erase
# write the hook file which will make sure that coverage is loaded
# also for sub-processes, like for "client/server" rdiff-backup
	python -c 'with open("{envsitepackagesdir}/coverage.pth","w") as fd: fd.write("import coverage; coverage.process_startup()\n")'
commands =
	coverage run testing/ctest.py
	coverage run testing/timetest.py
	coverage run testing/librsynctest.py
	coverage run testing/statisticstest.py
	coverage run testing/user_grouptest.py
	coverage run testing/setconnectionstest.py
	coverage run testing/iterfiletest.py
	coverage run testing/longnametest.py
	coverage run testing/robusttest.py
	coverage run testing/connectiontest.py
	coverage run testing/incrementtest.py
	coverage run testing/hardlinktest.py
	coverage run testing/eas_aclstest.py
	coverage run testing/FilenameMappingtest.py
	coverage run testing/fs_abilitiestest.py
	coverage run testing/hashtest.py
	coverage run testing/selectiontest.py
	coverage run testing/metadatatest.py
	coverage run testing/rpathtest.py
	coverage run testing/rorpitertest.py
	coverage run testing/rdifftest.py
	coverage run testing/securitytest.py
	coverage run testing/killtest.py
	coverage run testing/backuptest.py
	coverage run testing/comparetest.py
	coverage run testing/regresstest.py
	coverage run testing/restoretest.py
	coverage run testing/cmdlinetest.py
	coverage run testing/rdiffbackupdeletetest.py
	coverage run testing/errorsrecovertest.py
# can only work on OS/X TODO later
#	coverage run testing/resourceforktest.py

# combine all coverage results and show the summary
	coverage combine
	coverage report

[testenv:flake8]
deps =
	flake8
commands_pre=
commands =
	flake8 setup.py src testing tools

[flake8]
ignore =
	E501 # line too long (86 > 79 characters)
	W503 # line break before binary operator
exclude =
    .git
    .tox
    .tox.root
    __pycache__
    build
<<<<<<< HEAD
max-complexity = 20
=======
max-complexity = 30

[coverage:run]
parallel = True

[coverage:report]
include =
	*/rdiff_backup/*
skip_empty = True
fail_under = 80
sort = Cover
>>>>>>> a14d02f8
<|MERGE_RESOLUTION|>--- conflicted
+++ resolved
@@ -88,10 +88,7 @@
     .tox.root
     __pycache__
     build
-<<<<<<< HEAD
 max-complexity = 20
-=======
-max-complexity = 30
 
 [coverage:run]
 parallel = True
@@ -101,5 +98,4 @@
 	*/rdiff_backup/*
 skip_empty = True
 fail_under = 80
-sort = Cover
->>>>>>> a14d02f8
+sort = Cover